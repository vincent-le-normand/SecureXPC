//
//  XPCMachServer.swift
//  SecureXPC
//
//  Created by Alexander Momchilov on 2021-11-08
//

import Foundation

/// A concrete implementation of ``XPCServer`` which acts as a server for an XPC Mach service.
///
/// In the case of this framework, the XPC Service is expected to be communicated with by an `XPCMachClient`.
internal class XPCMachServer: XPCServer, NonBlockingStartable {
    
    /// Name of the service.
    private let machServiceName: String
    /// Receives new incoming connections
    private var listenerConnection: xpc_connection_t
    /// Determines if an incoming request will be accepted based on the provided client requirements
    private let _messageAcceptor: SecureMessageAcceptor
    override internal var messageAcceptor: MessageAcceptor {
        _messageAcceptor
    }
    
    /// This should only ever be called from `getXPCMachServer(...)` so that client requirement invariants are upheld.
    private init(machServiceName: String, clientRequirements: [SecRequirement]) {
        self.machServiceName = machServiceName
<<<<<<< HEAD
        self.messageAcceptor = SecureMessageAcceptor(requirements: clientRequirements)
        
        // Attempts to bind to the Mach service. If this isn't actually a Mach service a EXC_BAD_INSTRUCTION will occur.
        self.listenerConnection = machServiceName.withCString { serviceNamePointer in
            return xpc_connection_create_mach_service(
                serviceNamePointer,
                nil,
                UInt64(XPC_CONNECTION_MACH_SERVICE_LISTENER))
        }
        super.init()
        self.addConnection(self.listenerConnection)
=======
        self._messageAcceptor = SecureMessageAcceptor(requirements: clientRequirements)
>>>>>>> df0ef7dc
    }
    
    /// Cache of servers with the machServiceName as the key.
    ///
    /// This exists for correctness reasons, not as a performance optimization. Only one listener connection for a named service can exist simultaneously, so it's
    /// important this invariant be upheld when returning `XPCServer` instances.
    private static var machServerCache = [String : XPCMachServer]()
    
    /// Prevents race conditions for creating and retrieving cached Mach servers
    private static let serialQueue = DispatchQueue(label: "XPC Mach Server Serial Queue")
    
    /// Returns a server with the provided name and requirements OR throws an error if that's not possible.
    ///
    /// Decision tree:
    /// - If a server exists with that name:
    ///   - If the client requirements match, return the server.
    ///   - Else the client requirements do not match, throw an error.
    /// - Else no server exists in the cache with the provided name, create one, store it in the cache, and return it.
    ///
    /// This behavior prevents ending up with two servers for the same named XPC Mach service.
    internal static func getXPCMachServer(named machServiceName: String,
                                          clientRequirements: [SecRequirement]) throws -> XPCMachServer {
        // Force serial execution to prevent a race condition where multiple XPCMachServer instances for the same Mach
        // service name are created and returned
        try serialQueue.sync {
            let server: XPCMachServer
            if let cachedServer = machServerCache[machServiceName] {
                // Transform the requirements into Data form so that they can be compared
                let requirementTransform = { (requirement: SecRequirement) throws -> Data in
                    var data: CFData?
                    if SecRequirementCopyData(requirement, [], &data) == errSecSuccess,
                       let data = data as Data? {
                        return data
                    } else {
                        throw XPCError.unknown
                    }
                }
                
                // Turn into sets so they can be compared without taking into account the order of requirements
                let requirementsData = Set<Data>(try clientRequirements.map(requirementTransform))
                let cachedRequirementsData = Set<Data>(try cachedServer._messageAcceptor.requirements
                                                                       .map(requirementTransform))
                guard requirementsData == cachedRequirementsData else {
                    throw XPCError.conflictingClientRequirements
                }
                
                server = cachedServer
            } else {
                server = XPCMachServer(machServiceName: machServiceName, clientRequirements: clientRequirements)
                machServerCache[machServiceName] = server
            }
            
            return server
        }
    }

	internal static func _forThisBlessedHelperTool() throws -> XPCMachServer {
		// Determine mach service name using the launchd property list's MachServices entry
		let machServiceName: String
		let launchdData = try readEmbeddedPropertyList(sectionName: "__launchd_plist")
		let launchdPropertyList = try PropertyListSerialization.propertyList(
			from: launchdData,
			options: .mutableContainersAndLeaves,
			format: nil) as? NSDictionary
		if let machServices = launchdPropertyList?["MachServices"] as? [String : Any] {
			if machServices.count == 1, let name = machServices.first?.key {
				machServiceName = name
			} else {
				throw XPCError.misconfiguredBlessedHelperTool("MachServices dictionary does not have exactly one entry")
			}
		} else {
			throw XPCError.misconfiguredBlessedHelperTool("launchd property list missing MachServices key")
		}

        // Generate client requirements from info property list's SMAuthorizedClients
        var clientRequirements = [SecRequirement]()
        let infoData = try readEmbeddedPropertyList(sectionName: "__info_plist")
        let infoPropertyList = try PropertyListSerialization.propertyList(
            from: infoData,
            options: .mutableContainersAndLeaves,
            format: nil) as? NSDictionary
        if let authorizedClients = infoPropertyList?["SMAuthorizedClients"] as? [String] {
            for client in authorizedClients {
                var requirement: SecRequirement?
                if SecRequirementCreateWithString(client as CFString, SecCSFlags(), &requirement) == errSecSuccess,
                   let requirement = requirement {
                    clientRequirements.append(requirement)
                } else {
                    throw XPCError.misconfiguredBlessedHelperTool("Invalid SMAuthorizedClients requirement: \(client)")
                }
            }
        } else {
            throw XPCError.misconfiguredBlessedHelperTool("Info property list missing SMAuthorizedClients key")
        }
        if clientRequirements.isEmpty {
            throw XPCError.misconfiguredBlessedHelperTool("No requirements were generated from SMAuthorizedClients")
        }

		return try getXPCMachServer(named: machServiceName, clientRequirements: clientRequirements)
	}

	/// Read the property list embedded within this helper tool.
	///
	/// - Returns: The property list as data.
	private static func readEmbeddedPropertyList(sectionName: String) throws -> Data {
		// By passing in nil, this returns a handle for the dynamic shared object (shared library) for this helper tool
		if let handle = dlopen(nil, RTLD_LAZY) {
			defer { dlclose(handle) }

			if let mhExecutePointer = dlsym(handle, MH_EXECUTE_SYM) {
				let mhExecuteBoundPointer = mhExecutePointer.assumingMemoryBound(to: mach_header_64.self)

				var size = UInt(0)
				if let section = getsectiondata(mhExecuteBoundPointer, "__TEXT", sectionName, &size) {
					return Data(bytes: section, count: Int(size))
				} else { // No section found with the name corresponding to the property list
					throw XPCError.misconfiguredBlessedHelperTool("Missing property list section \(sectionName)")
				}
			} else { // Can't get pointer to MH_EXECUTE_SYM
				throw XPCError.misconfiguredBlessedHelperTool("Could not read property list (nil symbol pointer)")
			}
		} else { // Can't open handle
			throw XPCError.misconfiguredBlessedHelperTool("Could not read property list (handle not openable)")
		}
	}
    
    public func start() {
        // Set listener for the Mach service, all received events will be incoming connections
        xpc_connection_set_event_handler(listenerConnection, { connection in
            // Listen for events (messages or errors) coming from this connection
            xpc_connection_set_event_handler(connection, { event in
                self.handleEvent(connection: connection, event: event)
            })
<<<<<<< HEAD
            self.addConnection(connection)
            xpc_connection_set_target_queue(connection, self.targetQueue)
=======
            xpc_connection_set_target_queue(connection, self.targetQueue)
            self.addConnection(connection)
>>>>>>> df0ef7dc
            xpc_connection_resume(connection)
        })
        xpc_connection_resume(listenerConnection)
    }
    
	public override func startAndBlock() -> Never {
        self.start()

        // Park the main thread, allowing for incoming connections and requests to be processed
        dispatchMain()
	}

    public override var endpoint: XPCServerEndpoint {
        XPCServerEndpoint(
            serviceDescriptor: .machService(name: self.machServiceName),
            endpoint: xpc_endpoint_create(self.listenerConnection)
        )
    }
}

extension XPCMachServer: CustomDebugStringConvertible {
    
    /// Description which includes the name of the service and its memory address (to help in debugging uniqueness bugs)
    var debugDescription: String {
        "\(XPCMachServer.self) [\(self.machServiceName)] \(Unmanaged.passUnretained(self).toOpaque())"
    }
}<|MERGE_RESOLUTION|>--- conflicted
+++ resolved
@@ -25,8 +25,7 @@
     /// This should only ever be called from `getXPCMachServer(...)` so that client requirement invariants are upheld.
     private init(machServiceName: String, clientRequirements: [SecRequirement]) {
         self.machServiceName = machServiceName
-<<<<<<< HEAD
-        self.messageAcceptor = SecureMessageAcceptor(requirements: clientRequirements)
+        self._messageAcceptor = SecureMessageAcceptor(requirements: clientRequirements)
         
         // Attempts to bind to the Mach service. If this isn't actually a Mach service a EXC_BAD_INSTRUCTION will occur.
         self.listenerConnection = machServiceName.withCString { serviceNamePointer in
@@ -37,9 +36,6 @@
         }
         super.init()
         self.addConnection(self.listenerConnection)
-=======
-        self._messageAcceptor = SecureMessageAcceptor(requirements: clientRequirements)
->>>>>>> df0ef7dc
     }
     
     /// Cache of servers with the machServiceName as the key.
@@ -173,13 +169,8 @@
             xpc_connection_set_event_handler(connection, { event in
                 self.handleEvent(connection: connection, event: event)
             })
-<<<<<<< HEAD
-            self.addConnection(connection)
-            xpc_connection_set_target_queue(connection, self.targetQueue)
-=======
             xpc_connection_set_target_queue(connection, self.targetQueue)
             self.addConnection(connection)
->>>>>>> df0ef7dc
             xpc_connection_resume(connection)
         })
         xpc_connection_resume(listenerConnection)
