//
//  TestHelpers.swift
//  
//
//  Created by Alexander Momchilov on 2021-11-03.
//

import XCTest
@testable import SecureXPC

// MARK: Encoding/Decoding

func encode<T: Encodable>(_ input: T) throws -> xpc_object_t {
	try XPCEncoder.encode(input)
}

func decode<T: Decodable>(_ input: xpc_object_t) throws -> T {
<<<<<<< HEAD
	let dummyDict = xpc_dictionary_create(nil, nil, 0)
	xpc_dictionary_set_value(dummyDict, "key", input)
	return try XPCDecoder.decode(T.self, from: dummyDict, forKey: "key")
=======
	try XPCDecoder.decode(T.self, object: input)
>>>>>>> 01c14319
}

// MARK: Assertions


/// Assert that the provided `input`, when encoded using an XPCEncoder, is equal to the `expected` XPC Object
func assert<T: Encodable>(
	_ input: T,
	encodesEqualTo expected: xpc_object_t,
	file: StaticString = #file,
	line: UInt = #line
) throws {
	let actual = try encode(input)
	assertEqual(actual, expected, file: file, line: line)
}

<<<<<<< HEAD
/// Assert that the provided `input`, when decoded using an XPCDecoder, is equal to the `expected` XPC Object
=======
/// Assert that the provided `input`, when decoded using an XPCDecoder, is equal to the `expected` Swift value
>>>>>>> 01c14319
func assert<T: Decodable & Equatable>(
	_ input: xpc_object_t,
	decodesEqualTo expected: T,
	file: StaticString = #file,
	line: UInt = #line
) throws {
	let actual = try decode(input) as T
	XCTAssertEqual(actual, expected, file: file, line: line)
}

/// Asserts that `actual` and `expected` are value-equal, according to `xpc_equal`
///
/// `-[OS_xpc_object isEqual]` exists, but it uses object-identity as the basis for equality, which is not what we want here.
fileprivate func assertEqual(
	_ actual: xpc_object_t,
	_ expected: xpc_object_t,
	file: StaticString = #file,
	line: UInt = #line
) {
	if !xpc_equal(expected, actual) {
		XCTFail("\(actual) is not equal to \(expected).", file: file, line: line)
	}
}

// MARK: XPC object factories

/// Converts the provided `sourceArray` into an XPC array, by transforming its non-nil elements by the provided `transformIntoXPCObject` closure,
/// and replacing `nil` values with the proper XPC null object.
/// - Parameters:
///   - sourceArray: The values to transform and pack into the XPC array
///   - transformIntoXPCObject: The closures used to transform the non-nil source elements into XPC objects
/// - Returns: an XPC array containing the transformed XPC objects
func createXPCArray<T>(from sourceArray: [T?], using transformIntoXPCObject: (T) -> xpc_object_t) -> xpc_object_t {
	let xpcArray = xpc_array_create(nil, 0)
	
	for element in sourceArray {
		let xpcObject = element.map { transformIntoXPCObject($0) } ?? xpc_null_create()
		xpc_array_append_value(xpcArray, xpcObject)
	}
	
	return xpcArray
}

/// Converts the provided `sourceDict` into an XPC dictionary, by transforming its non-nil values by the provided `transformIntoXPCObject` closure,
/// and replacing `nil` values with the proper XPC null object.
/// - Parameters:
///   - sourceDict: The values to transform and pack into the XPC dictionary
///   - transformIntoXPCObject: The closures used to transform the non-nil source elements into XPC objects
/// - Returns: an XPC dictionary containing the transformed XPC objects
func createXPCDict<V>(from sourceDict: [String: V?], using wrapIntoXPCObject: (V) -> xpc_object_t) -> xpc_object_t {
	let xpcDict = xpc_dictionary_create(nil, nil, 0)
	
	for (key, value) in sourceDict {
		let xpcValue = value.map(wrapIntoXPCObject) ?? xpc_null_create()
		
		key.withCString { keyP in
			xpc_dictionary_set_value(xpcDict, keyP, xpcValue)
		}
	}
	
	return xpcDict
}<|MERGE_RESOLUTION|>--- conflicted
+++ resolved
@@ -15,13 +15,7 @@
 }
 
 func decode<T: Decodable>(_ input: xpc_object_t) throws -> T {
-<<<<<<< HEAD
-	let dummyDict = xpc_dictionary_create(nil, nil, 0)
-	xpc_dictionary_set_value(dummyDict, "key", input)
-	return try XPCDecoder.decode(T.self, from: dummyDict, forKey: "key")
-=======
 	try XPCDecoder.decode(T.self, object: input)
->>>>>>> 01c14319
 }
 
 // MARK: Assertions
@@ -38,11 +32,7 @@
 	assertEqual(actual, expected, file: file, line: line)
 }
 
-<<<<<<< HEAD
-/// Assert that the provided `input`, when decoded using an XPCDecoder, is equal to the `expected` XPC Object
-=======
 /// Assert that the provided `input`, when decoded using an XPCDecoder, is equal to the `expected` Swift value
->>>>>>> 01c14319
 func assert<T: Decodable & Equatable>(
 	_ input: xpc_object_t,
 	decodesEqualTo expected: T,
